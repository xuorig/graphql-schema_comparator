module GraphQL
  module SchemaComparator
    class Result
      attr_reader :changes, :breaking_changes, :non_breaking_changes

      def initialize(changes)
<<<<<<< HEAD
        @changes = changes.sort_by { |c| [c.breaking ? 1 : 2, c.message] }
=======
        @changes = changes
        @breaking_changes, @non_breaking_changes = @changes.partition(&:breaking)
>>>>>>> d46f51e0
      end

      def identical?
        @changes.empty?
      end

      def breaking?
        breaking_changes.any?
      end
    end
  end
end<|MERGE_RESOLUTION|>--- conflicted
+++ resolved
@@ -4,12 +4,8 @@
       attr_reader :changes, :breaking_changes, :non_breaking_changes
 
       def initialize(changes)
-<<<<<<< HEAD
         @changes = changes.sort_by { |c| [c.breaking ? 1 : 2, c.message] }
-=======
-        @changes = changes
         @breaking_changes, @non_breaking_changes = @changes.partition(&:breaking)
->>>>>>> d46f51e0
       end
 
       def identical?
